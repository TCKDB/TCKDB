--- conflicted
+++ resolved
@@ -253,13 +253,7 @@
         if values["inchi"] is not None:
             # InChI was given, populate other attributes as needed
             if "smiles" not in values.data or not values.data["smiles"]:
-<<<<<<< HEAD
-                values.data["smiles"] = converter.smiles_from_inchi(
-                    values.data["inchi"]
-                )
-=======
                 values.data["smiles"] = converter.smiles_from_inchi(values.data["inchi"])
->>>>>>> 0e6004d2
             value = value or converter.adjlist_from_smiles(values.data["smiles"])
         if "smiles" in values.data and values.data["smiles"] is not None:
             # SMILES was given, populate other attributes as needed
@@ -270,27 +264,15 @@
         # populate the InChI Key if not already set
         if values.data["inchi_key"] is not None and values.data["inchi"] is None:
             # InChI Key was given (and there's no InChI), populate other attributes as needed
-<<<<<<< HEAD
-            values.data["inchi"] = converter.inchi_from_inchi_key(
-                values.data["inchi_key"]
-            )
-=======
             values.data["inchi"] = converter.inchi_from_inchi_key(values.data["inchi_key"])
->>>>>>> 0e6004d2
             if values.data["inchi"] is not None:
                 values["smiles"] = values.data["smiles"] or converter.smiles_from_inchi(
                     values.data["inchi"]
                 )
                 value = value or converter.adjlist_from_smiles(values.data["smiles"])
-<<<<<<< HEAD
-        values.data["inchi_key"] = values.data[
-            "inchi_key"
-        ] or converter.inchi_key_from_inchi(values.data["inchi"])
-=======
         values.data["inchi_key"] = values.data["inchi_key"] or converter.inchi_key_from_inchi(
             values.data["inchi"]
         )
->>>>>>> 0e6004d2
         if (
             values.data is None
             or ("smiles" in values.data and values.data["smiles"] is None)
@@ -307,11 +289,7 @@
                 raise ValueError(
                     f"The RMG adjacency list{label} is invalid:\n{value}\nReason:\n{err}"
                 )
-<<<<<<< HEAD
-            multiplicity = multiplicity_from_adjlist(value)
-=======
             multiplicity = converter.multiplicity_from_adjlist(value)
->>>>>>> 0e6004d2
             if multiplicity != values.data["multiplicity"]:
                 if not abs(values.data["multiplicity"] - multiplicity) % 2 + abs(
                     values.data["charge"]
@@ -360,13 +338,7 @@
                 is_valid, err = is_valid_atom_index(
                     index=index,
                     coordinates=(
-<<<<<<< HEAD
-                        values.data["coordinates"]
-                        if "coordinates" in values.data
-                        else None
-=======
                         values.data["coordinates"] if "coordinates" in values.data else None
->>>>>>> 0e6004d2
                     ),
                     existing_indices=atom_indices,
                 )
@@ -376,15 +348,9 @@
                         f"Got:\n{err}."
                     )
                 atom_indices.append(index)
-<<<<<<< HEAD
-        if "coordinates" in values.data and len(
-            values.data["coordinates"]["symbols"]
-        ) != len(atom_indices):
-=======
         if "coordinates" in values.data and len(values.data["coordinates"]["symbols"]) != len(
             atom_indices
         ):
->>>>>>> 0e6004d2
             raise ValueError(
                 f'{len(values["coordinates"]["symbols"])} atoms were specified in the fragments{label}, '
                 f"while according to its coordinates it has {len(atom_indices)} atoms."
@@ -466,13 +432,7 @@
                 is_valid, err = is_valid_atom_index(
                     index=index,
                     coordinates=(
-<<<<<<< HEAD
-                        values.data["coordinates"]
-                        if "coordinates" in values.data
-                        else None
-=======
                         values.data["coordinates"] if "coordinates" in values.data else None
->>>>>>> 0e6004d2
                     ),
                     existing_indices=chiral_atom_indices,
                 )
@@ -484,12 +444,7 @@
                 chiral_atom_indices.append(index)
                 if (
                     "coordinates" in values.data
-<<<<<<< HEAD
-                    and values.data["coordinates"]["symbols"][index - 1]
-                    not in allowed_atoms
-=======
                     and values.data["coordinates"]["symbols"][index - 1] not in allowed_atoms
->>>>>>> 0e6004d2
                 ):
                     raise ValueError(
                         f'A chiral site cannot include {values.data["coordinates"]["symbols"][index - 1]} '
@@ -632,15 +587,7 @@
             if "label" in values.data and values.data["label"] is not None
             else ""
         )
-<<<<<<< HEAD
-        if (
-            "irc_trajectories" in values.data
-            and values.data["irc_trajectories"]
-            and value is None
-        ):
-=======
         if "irc_trajectories" in values.data and values.data["irc_trajectories"] and value is None:
->>>>>>> 0e6004d2
             raise ValueError(f"The irc_paths argument was not given{label}.")
         if value is not None and len(value) not in [1, 2]:
             raise ValueError(
