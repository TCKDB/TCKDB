"""
TCKDB backend app schemas energy transfer (trans) module
"""

from enum import Enum
from typing import Dict, Optional, Tuple, Union

from pydantic import BaseModel, ConfigDict, Field, field_validator, ValidationInfo


class TransModelEnum(str, Enum):
    """
    The supported Trans models
    """

    single_exponential_down = "Single Exponential Down"


class TransBase(BaseModel):
    """
    A TransBase class (shared properties)
    """

    model: TransModelEnum = Field(
        ...,
        title="The energy transfer model, "
        'currently only "Single Exponential Down" is supported',
    )
    parameters: Dict[str, Union[Tuple[Union[float], str], Union[float]]] = Field(
        ..., title="The energy transfer model parameters"
    )
    reviewer_flags: Optional[Dict[str, str]] = Field(None, title="Reviewer flags")
    model_config = ConfigDict(extra="forbid")

    @field_validator("reviewer_flags", mode="before")
    def check_reviewer_flags(cls, value):
        """Trans.reviewer_flags validator"""
        return value or dict()

    @field_validator("parameters", mode="before")
    def check_parameters(cls, value, values: ValidationInfo):
        """Trans.parameters validator"""
        if (
<<<<<<< HEAD
            "model" in info
            and values["model"] == TransModelEnum.single_exponential_down
=======
            "model" in values.data
            and values.data["model"] == TransModelEnum.single_exponential_down
>>>>>>> 35927166
        ):
            if "alpha0" not in value:
                raise ValueError(
                    "The 'alpha0' parameter is required for a "
                    "Single Exponential Down energy transfer model"
                )
            if "T0" not in value:
                raise ValueError(
                    "The 'T0' parameter is required for a "
                    "Single Exponential Down energy transfer model"
                )
            if "n" not in value:
                raise ValueError(
                    "The 'n' parameter is required for a "
                    "Single Exponential Down energy transfer model"
                )
            for key, val in value.items():
                if key not in ["alpha0", "T0", "n"]:
                    raise ValueError(
                        "Got an unexpected key for the Single Exponential Down energy transfer model: "
                        f"'{key}'. Allowed keys are 'alpha0', 'T0', 'n'."
                    )
                if key == "n":
                    if not isinstance(val, (float, int)):
                        raise ValueError(
                            "The 'n' parameter of the Single Exponential Down energy transfer model must "
                            f"be dimensionless, got {val} in {value} which is a {type(val)}"
                        )
                else:
                    if not isinstance(val, tuple):
                        raise ValueError(
                            "The 'alpha0' and 'T0' parameters of the Single Exponential Down energy "
                            f"transfer model must be dimensionless, got {val} in {value} "
                            f"which is a {type(val)}"
                        )
        return value


class TransCreate(TransBase):
    """Create a Trans item: Properties to receive on item creation"""

    model: str
    parameters: Dict[str, Union[Tuple[Union[float, int], str], Union[float, int]]]
    reviewer_flags: Optional[Dict[str, str]] = None


class TransUpdate(TransBase):
    """Update a Trans item: Properties to receive on item update"""

    model: str
    parameters: Dict[str, Union[Tuple[Union[float, int], str], Union[float, int]]]
    reviewer_flags: Optional[Dict[str, str]] = None


class TransInDBBase(TransBase):
    """Properties shared by models stored in DB"""

    id: int
    model: str
    parameters: Dict[str, Union[Tuple[Union[float, int], str], Union[float, int]]]
    reviewer_flags: Optional[Dict[str, str]] = None
    model_config = ConfigDict(from_attributes=True)


class Trans(TransInDBBase):
    """Properties to return to client"""

    pass


class TransInDB(TransInDBBase):
    """Properties stored in DB"""

    pass<|MERGE_RESOLUTION|>--- conflicted
+++ resolved
@@ -41,13 +41,8 @@
     def check_parameters(cls, value, values: ValidationInfo):
         """Trans.parameters validator"""
         if (
-<<<<<<< HEAD
-            "model" in info
-            and values["model"] == TransModelEnum.single_exponential_down
-=======
             "model" in values.data
             and values.data["model"] == TransModelEnum.single_exponential_down
->>>>>>> 35927166
         ):
             if "alpha0" not in value:
                 raise ValueError(
