"""
TCKDB backend app conversions converter module
This module is used for converting in between various species identifiers

Todo: Use the ``raise_atomtype_exception`` and ``raise_charge_exception`` arguments
      in adjlist_from_smiles() and smiles_and_inchi_from_adjlist() once RMG's binaries are updated
"""

import math
import os
import subprocess
import sys
from typing import Dict, Optional, Tuple, Union

import numpy as np
import qcelemental as qcel
import requests
from chembl_webresource_client.new_client import new_client
from rdkit.Chem import MolFromSmiles, MolToSmiles
from rdkit.Chem.inchi import InchiToInchiKey, MolFromInchi, MolToInchi

from tckdb.backend.app.utils.python_paths import MOLECULE_PYTHON


def inchi_from_smiles(smiles: str) -> Union[str, None]:
    """
    Get an InChI descriptor from a SMILES descriptors.
    Uses RDKit for the conversion.

    Args:
        smiles (str): The SMILES descriptor.

    Returns:
        str: The corresponding InChI descriptor.
    """
    try:
        inchi = MolToInchi(MolFromSmiles(smiles))
    except Exception as e:
        print(f"Failed to convert smiles to inchi {e.args}")
        return None
    return inchi


def adjlist_from_smiles(smiles: str) -> Union[str, None]:

    url = f"https://rmg.mit.edu/adjacencylist/{smiles}"

    headers = {
        "User-Agent": "YourAppName/1.0",
        "Accept": "text/plain",
        "Referer": "https://rmg.mit.edu/molecule_search",
        "Accept-Encoding": "gzip, deflate, br",
        "Connection": "keep-alive",
    }

    try:
        # Send the GET request
        response = requests.get(url, headers=headers, timeout=10)

        if response.status_code == 200:
            adjacency_list = response.text
            return adjacency_list
        else:
            print(f"Error: Received status code {response.status_code}")
            print(f"Response: {response.text}")
            return None

    except Exception as e:
        print(f"An error occurred: {e}")
        return None


<<<<<<< HEAD
# def adjlist_from_smiles(smiles: str) -> Union[str, None]:
#     """
#     Get an RMG adjacency list from SMILES.
#     Uses RMG for the conversion.

#     Args:
#         smiles (str): The SMILES descriptor.

#     Returns:
#         str: The respective adjacency list.
#     """
#     try:
#         mol = Molecule().from_smiles(smilesstr=smiles,
#                                      raise_atomtype_exception=False)
#     except:
#         return None
#     if mol is not None:
#         adjlist = mol.to_adjacency_list()
#         return adjlist
#     return None


# def smiles_and_inchi_from_adjlist(adjlist: str) -> Union[Tuple[str, str], Tuple[None, None]]:
#     """
#     Get the SMILES and InChI descriptors corresponding to an RMG adjacency list
#     Uses RMG for the conversions.

#     Args:
#         adjlist (str): The adjacency list.

#     Returns:
#         Tuple[str, str]:
#             - The respective SMILES.
#             - The respective InChI.
#     """
#     try:
#         mol = Molecule().from_adjacency_list(adjlist=adjlist,
#                                              raise_atomtype_exception=False,
#                                              raise_charge_exception=False)
#     except:
#         return None, None
#     if mol is not None:
#         smiles = mol.to_smiles()
#         inchi = mol.to_inchi()
#         return smiles, inchi
#     return None, None


=======
>>>>>>> 35927166
def smiles_and_inchi_from_adjlist(adjlist: str) -> Optional[Tuple[str, str]]:
    """
    Get the SMILEs and InChI descriptors corresponding to an RMG adjaceny list
    Uses a subprocess to call a script in molecule_env for the conversions.

    Args:
        adjlist (str): The adjacency list.

    Returns:
        Optional[Tuple[str,str]]:
            - The respective SMILES
            - The respective InChI
            Returns None if conversion fails
    """
    try:
        script_dir = os.path.dirname(os.path.abspath(__file__))
        conversion_script = os.path.join(script_dir, "molecule_env_scripts.py")
        cmd = [MOLECULE_PYTHON, conversion_script, "convert"]

        result = subprocess.run(
            cmd, input=adjlist, text=True, capture_output=True, check=True
        )

        # Parse
        output = result.stdout.strip().split("\n")
        if len(output) >= 2:
            smiles = output[0]
            inchi = output[1]
            return smiles, inchi
        else:
            print("Error: Unexpected output format.", file=sys.stderr)
    except subprocess.CalledProcessError as e:
        print(
            f"Subprocess error (exit code {e.returncode}): {e.stderr}", file=sys.stderr
        )
        return None
    except Exception as e:
        print(f"Unexpected error: {e}", file=sys.stderr)
        return None


def inchi_from_inchi_key(
    inchi_key: str,
    inchi_type: Optional[str] = "standardinchi",
) -> Union[str, None]:
    """
    Get an InChI descriptor from an InChI Key descriptor.
    Uses ChEMBL webresource client and 'https://www.ebi.ac.uk/unichem/'
    for the conversion.

    Note:
        This conversion is not robust and may return ``None`` even for valid InChI Keys.

    Args:
        inchi_key (str): The InChI Key descriptor.
        inchi_type (str, optional): The InChI type to return.

    Returns:
        str: The standard InChI descriptor.
    """
    # uni_chem_client = UniChemClient()

    # try:
    #     inchi = unichem.inchiFromKey(inchi_key)
    # except:
    #     return None
    # if len(inchi) and inchi_type in inchi[0]:
    #     return inchi[0][inchi_type]
    # return None

    molecule = new_client.molecule
<<<<<<< HEAD
    mol = molecule.filter(molecule_structures__standard_inchi_key=inchi_key).only(
=======
    mol = molecule.filter(
        molecule_structures__standard_inchi_key=inchi_key).only(
>>>>>>> 35927166
        ["molecule_structures"]
    )
    if mol:
        return mol[0]["molecule_structures"]["standard_inchi"]
    return None


def inchi_key_from_inchi(inchi: str) -> Union[str, None]:
    """
    Get an InChI Key descriptor from an InChI descriptor.
    Uses RDKit for the conversion.

    Args:
        inchi (str): The InChI descriptor.

    Returns:
        str: The InChI Key descriptor.
    """
    try:
        inchi_key = InchiToInchiKey(inchi)
    except Exception as e:
        print(f"Failed to convert inchi to inchi key {e.args}")
        return None
    return inchi_key


def smiles_from_inchi(inchi: str) -> Union[str, None]:
    """
    Get a SMILES descriptor from an InChI descriptor.
    Uses RDKit for the conversion.

    Args:
        inchi (str): The InChI descriptor.

    Returns:
        str: The SMILES descriptor.
    """
    try:
        rd_mol = MolFromInchi(inchi)
        smiles = MolToSmiles(
            rd_mol,
            isomericSmiles=True,
            canonical=True,
            allBondsExplicit=False,
            allHsExplicit=False,
        )
<<<<<<< HEAD
    except Exception as e:
        print(f"Failed to convert inchi to smiles {e.args}")
=======
    except:
>>>>>>> 35927166
        return None
    return smiles


def add_common_isotopes_to_coords(
    xyz: Dict[
        str,
        Union[Tuple[Tuple[float, float, float], ...], Tuple[int, ...], Tuple[str, ...]],
    ]
):
    """
    Add the common isotopes to the coordinates dictionary if it's missing.
    This function modifies the input dict instead of returning it.

    Args:
        xyz (dict): The coordinates dictionary
    """
    if ("isotopes" not in xyz or not xyz["isotopes"]) and "symbols" in xyz:
        xyz["isotopes"] = tuple(
            qcel.periodictable.to_A(symbol) for symbol in xyz["symbols"]
        )


def str_to_xyz(xyz_str: str) -> dict:
    """
    Convert a string xyz format to the xyz dictionary style.
    The xyz string format may have optional Gaussian-style isotope information, e.g.::

        C(Iso=13)    0.6616514836    0.4027481525   -0.4847382281
        N           -0.6039793084    0.6637270105    0.0671637135
        H           -1.4226865648   -0.4973210697   -0.2238712255
        H           -0.4993010635    0.6531020442    1.0853092315
        H           -2.2115796924   -0.4529256762    0.4144516252
        H           -1.8113671395   -0.3268900681   -1.1468957003

    which will also be parsed into the xyz dictionary format, e.g.::

        {'symbols': ('C', 'N', 'H', 'H', 'H', 'H'),
         'isotopes': (13, 14, 1, 1, 1, 1),
         'coords': ((0.6616514836, 0.4027481525, -0.4847382281),
                    (-0.6039793084, 0.6637270105, 0.0671637135),
                    (-1.4226865648, -0.4973210697, -0.2238712255),
                    (-0.4993010635, 0.6531020442, 1.0853092315),
                    (-2.2115796924, -0.4529256762, 0.4144516252),
                    (-1.8113671395, -0.3268900681, -1.1468957003))}

    Args:
        xyz_str (str): The string xyz format to be converted.

    Raises:
        TypeError: If xyz_str has an incorrect type.
        ValueError: If xyz_str is unreadable.

    Returns:
        dict: The xyz dictionary format.
    """
    if not isinstance(xyz_str, str):
        raise TypeError(f"Expected a string input, got {type(xyz_str)}")
    xyz_str = xyz_str.replace(",", " ")
    xyz_dict = {"symbols": tuple(), "isotopes": tuple(), "coords": tuple()}
    if all([len(line.split()) == 6 for line in xyz_str.splitlines() if line.strip()]):
        # Convert Gaussian output format, e.g., "      1          8           0        3.132319    0.769111   -0.080869"
        # not considering isotopes in this method!
        for line in xyz_str.splitlines():
            if line.strip():
                splits = line.split()
                symbol = qcel.periodictable.to_E(int(splits[1]))
                coord = (float(splits[3]), float(splits[4]), float(splits[5]))
                xyz_dict["symbols"] += (symbol,)
                xyz_dict["isotopes"] += (qcel.periodictable.to_A(symbol),)
                xyz_dict["coords"] += (coord,)
    else:
        # this is a "regular" string xyz format, if it has isotope information it will be preserved
        for line in xyz_str.strip().splitlines():
            if line.strip():
                splits = line.split()
                if len(splits) != 4:
                    raise ValueError(
                        f"xyz_str has an incorrect format, expected 4 elements in each line, "
                        f'got line "{line}" in:\n{xyz_str}'
                    )
                symbol = splits[0]
                if "(iso=" in symbol.lower():
                    isotope = int(symbol.split("=")[1].strip(")"))
                    symbol = symbol.split("(")[0]
                else:
                    # no specific isotope is specified in str_xyz, assume the common isotope
                    isotope = qcel.periodictable.to_A(symbol)
                coord = (float(splits[1]), float(splits[2]), float(splits[3]))
                xyz_dict["symbols"] += (symbol,)
                xyz_dict["isotopes"] += (isotope,)
                xyz_dict["coords"] += (coord,)
    return xyz_dict


def xyz_to_str(xyz_dict, isotope_format=None):
    """
    Convert an xyz dictionary format, e.g.::

        {'symbols': ('C', 'N', 'H', 'H', 'H', 'H'),
         'isotopes': (13, 14, 1, 1, 1, 1),
         'coords': ((0.6616514836, 0.4027481525, -0.4847382281),
                    (-0.6039793084, 0.6637270105, 0.0671637135),
                    (-1.4226865648, -0.4973210697, -0.2238712255),
                    (-0.4993010635, 0.6531020442, 1.0853092315),
                    (-2.2115796924, -0.4529256762, 0.4144516252),
                    (-1.8113671395, -0.3268900681, -1.1468957003))}

    to a string xyz format with optional Gaussian-style isotope specification, e.g.::

        C(Iso=13)    0.6616514836    0.4027481525   -0.4847382281
        N           -0.6039793084    0.6637270105    0.0671637135
        H           -1.4226865648   -0.4973210697   -0.2238712255
        H           -0.4993010635    0.6531020442    1.0853092315
        H           -2.2115796924   -0.4529256762    0.4144516252
        H           -1.8113671395   -0.3268900681   -1.1468957003

    Args:
        xyz_dict (dict): The ARC xyz format to be converted.
        isotope_format (str, optional): The format for specifying the isotope if it is not the most abundant one.
                                        By default, isotopes will *not* be specified. Currently the only supported
                                        option is 'gaussian'.

    Raises:
        TypeError: If xyz_dict has an incorrect type.
        ValueError: If xyz_dict is unreadable.

    Returns:
        str: The string xyz format.
    """
    if xyz_dict is None:
        return None
    recognized_isotope_formats = ["gaussian"]
    if any(
        [key not in list(xyz_dict.keys()) for key in ["symbols", "isotopes", "coords"]]
    ):
        raise ValueError(
            f'Missing keys in the xyz dictionary. Expected to find "symbols", "isotopes", and '
            f'"coords", but got {list(xyz_dict.keys())} in\n{xyz_dict}'
        )
    if any(
        [
            len(xyz_dict["isotopes"]) != len(xyz_dict["symbols"]),
            len(xyz_dict["coords"]) != len(xyz_dict["symbols"]),
        ]
    ):
        raise ValueError(
            f'Got different lengths for "symbols", "isotopes", and "coords": '
            f'{len(xyz_dict["symbols"])}, {len(xyz_dict["isotopes"])}, and {len(xyz_dict["coords"])}, '
            f"respectively, in xyz:\n{xyz_dict}"
        )
    if any([len(xyz_dict["coords"][i]) != 3 for i in range(len(xyz_dict["coords"]))]):
        raise ValueError(
            f"Expected 3 coordinates for each atom (x, y, and z), got:\n{xyz_dict}"
        )
    xyz_list = list()
    for symbol, isotope, coord in zip(
        xyz_dict["symbols"], xyz_dict["isotopes"], xyz_dict["coords"]
    ):
        common_isotope = qcel.periodictable.to_A(symbol)
        if isotope_format is not None and common_isotope != isotope:
            # consider the isotope number
            if isotope_format == "gaussian":
                element_with_isotope = f"{symbol}(Iso={isotope})"
                row = f"{element_with_isotope:14}"
            else:
                raise ValueError(
                    f"Recognized isotope formats for printing are {recognized_isotope_formats}, "
                    f"got: {isotope_format}"
                )
        else:
            # don't consider the isotope number
            row = f"{symbol:4}"
        row += "{0:14.8f}{1:14.8f}{2:14.8f}".format(*coord)
        xyz_list.append(row)
    return "\n".join(xyz_list)


def normalize_coordinates(coords_dict):
    """
    Convert lists to tuples in the coordinates dictionary

    Args:
        coords_dict (dict): The coordinates dictionary with lists

    Returns:
        dict: The coordinates dictionary with tuples
    """
    return {
        "symbols": tuple(coords_dict.get("symbols", [])),
        "isotopes": tuple(coords_dict.get("isotopes", [])),
        "coords": tuple(tuple(coord) for coord in coords_dict.get("coords", [])),
    }


def generate_check_digit(base_digits: str) -> str:
    """
    Generates the ORCID check digit as per ISO 7064 11,2.

    Args:
        base_digits (str): The base string of digits.

    Returns:
        str: The check digit.
    """
    total = 0
    for char in base_digits:
        digit = int(char)
        total = (total + digit) * 2
    remainder = total % 11
    result = (12 - remainder) % 11
    return "X" if result == 10 else str(result)


def is_linear(coordinates):
    """
    Determine whether or not the species is linear from its 3D coordinates
    First, try to reduce the problem into just two dimensions, use 3D if the problem cannot be reduced
    `coordinates` is a numpy.array of the species' xyz coordinates
    """
    # epsilon is in degrees
    # (from our experience, linear molecules have precisely 180.0 degrees between all atom triples)
    epsilon = 0.1

    number_of_atoms = len(coordinates)
    if number_of_atoms == 1:
        return False
    if number_of_atoms == 2:
        return True

    # A tensor containing all distance vectors in the molecule
    d = -np.array([c[:, np.newaxis] - c[np.newaxis, :] for c in coordinates.T])
    for i in range(2, len(coordinates)):
        u1 = d[:, 0, 1] / np.linalg.norm(
            d[:, 0, 1]
        )  # unit vector between atoms 0 and 1
        u2 = d[:, 1, i] / np.linalg.norm(
            d[:, 1, i]
        )  # unit vector between atoms 1 and i
        a = math.degrees(
            np.arccos(np.clip(np.dot(u1, u2), -1.0, 1.0))
        )  # angle between atoms 0, 1, i
        if abs(180 - a) > epsilon and abs(a) > epsilon:
            return False
    return True<|MERGE_RESOLUTION|>--- conflicted
+++ resolved
@@ -70,57 +70,6 @@
         return None
 
 
-<<<<<<< HEAD
-# def adjlist_from_smiles(smiles: str) -> Union[str, None]:
-#     """
-#     Get an RMG adjacency list from SMILES.
-#     Uses RMG for the conversion.
-
-#     Args:
-#         smiles (str): The SMILES descriptor.
-
-#     Returns:
-#         str: The respective adjacency list.
-#     """
-#     try:
-#         mol = Molecule().from_smiles(smilesstr=smiles,
-#                                      raise_atomtype_exception=False)
-#     except:
-#         return None
-#     if mol is not None:
-#         adjlist = mol.to_adjacency_list()
-#         return adjlist
-#     return None
-
-
-# def smiles_and_inchi_from_adjlist(adjlist: str) -> Union[Tuple[str, str], Tuple[None, None]]:
-#     """
-#     Get the SMILES and InChI descriptors corresponding to an RMG adjacency list
-#     Uses RMG for the conversions.
-
-#     Args:
-#         adjlist (str): The adjacency list.
-
-#     Returns:
-#         Tuple[str, str]:
-#             - The respective SMILES.
-#             - The respective InChI.
-#     """
-#     try:
-#         mol = Molecule().from_adjacency_list(adjlist=adjlist,
-#                                              raise_atomtype_exception=False,
-#                                              raise_charge_exception=False)
-#     except:
-#         return None, None
-#     if mol is not None:
-#         smiles = mol.to_smiles()
-#         inchi = mol.to_inchi()
-#         return smiles, inchi
-#     return None, None
-
-
-=======
->>>>>>> 35927166
 def smiles_and_inchi_from_adjlist(adjlist: str) -> Optional[Tuple[str, str]]:
     """
     Get the SMILEs and InChI descriptors corresponding to an RMG adjaceny list
@@ -192,12 +141,8 @@
     # return None
 
     molecule = new_client.molecule
-<<<<<<< HEAD
-    mol = molecule.filter(molecule_structures__standard_inchi_key=inchi_key).only(
-=======
     mol = molecule.filter(
         molecule_structures__standard_inchi_key=inchi_key).only(
->>>>>>> 35927166
         ["molecule_structures"]
     )
     if mol:
@@ -244,12 +189,8 @@
             allBondsExplicit=False,
             allHsExplicit=False,
         )
-<<<<<<< HEAD
     except Exception as e:
         print(f"Failed to convert inchi to smiles {e.args}")
-=======
-    except:
->>>>>>> 35927166
         return None
     return smiles
 
