# tckdb/backend/app/tests/conftest.py


import os
from pathlib import Path

import pytest
from alembic import command
from alembic.config import Config

# from dotenv import load_dotenv
from fastapi.testclient import TestClient
from sqlalchemy import create_engine, text
from sqlalchemy.orm import sessionmaker

from tckdb.backend.app.db.query import SoftDeleteQuery
from tckdb.backend.app.db.session import get_db
from tckdb.backend.app.main import app
from tckdb.backend.app.models.encorr import EnCorr
from tckdb.backend.app.models.ess import ESS
from tckdb.backend.app.models.freqscale import FreqScale
from tckdb.backend.app.models.level import Level


API_V1_STR = "/api/v1"
POSTGRES_USER = os.getenv("POSTGRES_USER", "test_user")
POSTGRES_PASSWORD = os.getenv("POSTGRES_PASSWORD", "test_pass")
POSTGRES_DB = os.getenv("POSTGRES_DB", "test_db")
POSTGRES_HOST = os.getenv("POSTGRES_HOST", "localhost")
POSTGRES_PORT = os.getenv("POSTGRES_PORT", "5434")

SQLALCHEMY_DATABASE_URL = f"postgresql://{POSTGRES_USER}:{POSTGRES_PASSWORD}@{POSTGRES_HOST}:{POSTGRES_PORT}/{POSTGRES_DB}"

engine = create_engine(SQLALCHEMY_DATABASE_URL, echo=True)
TestingSessionLocal = sessionmaker(
    autocommit=False, autoflush=False, bind=engine, query_cls=SoftDeleteQuery
)


@pytest.fixture(scope="session")
def setup_database():
    """
    Fixture to set up and tear down the database using Alembic migrations.
    It runs automatically for the module.
    """
    # Construct the absolute path to alembic.ini
    BASE_DIR = (
        Path(__file__).resolve().parent.parent.parent.parent
    )  # Adjust based on your directory structure
    ALEMBIC_INI = BASE_DIR / "alembic.ini"
    print(BASE_DIR)
    # Ensure the alembic.ini file exists
    assert ALEMBIC_INI.exists(), f"Alembic config file not found at {ALEMBIC_INI}"

    # Configure Alembic
    alembic_cfg = Config(str(ALEMBIC_INI))
    alembic_cfg.set_main_option(
        "sqlalchemy.url", SQLALCHEMY_DATABASE_URL
    )  # Override URL

    # Run migrations
    try:
        command.upgrade(alembic_cfg, "head")
        print("Alembic migrations applied.")
    except Exception as e:
        print(f"Error applying migrations: {e}")
        raise

    # **Debugging: Check if 'level' table exists**
    try:
        with engine.connect() as connection:
            statement = text("SELECT to_regclass('public.level');")
            result = connection.execute(statement)
            table_exists = result.fetchone()[0] is not None
            if table_exists:
                print("Table 'level' exists in the database.")
            else:
                print("Table 'level' does NOT exist in the database.")
                raise Exception("Migration did not create 'level' table.")
    except Exception as e:
        print(f"Error during migration verification: {e}")
        raise

    yield

    # Downgrade migrations after tests
    try:
        command.downgrade(alembic_cfg, "base")
        print("Alembic migrations downgraded.")
    except Exception as e:
        print(f"Error downgrading migrations: {e}")
        raise


@pytest.fixture(scope="class")
def db_session(setup_database):
    """Create a new database session for a test module."""
    connection = engine.connect()
    transaction = connection.begin()
    session = TestingSessionLocal(bind=connection)
    yield session
    session.close()
    if transaction.is_active:
        transaction.rollback()
    connection.close()

<<<<<<< HEAD

@pytest.fixture(scope="class")
def test_level(db_session):
    """Create a temporary Level entry."""
    level = Level(method="B3LYP", basis="6-31G(d,p)", dispersion="gd3bj")
    db_session.add(level)
    db_session.commit()
    db_session.refresh(level)
    return level


@pytest.fixture(scope="class")
def test_ess(db_session):
    """Create a temporary ESS entry."""
    ess = ESS(
        name="TestESS", version="1.0", revision="A", url="http://testess.example.com"
    )
    db_session.add(ess)
    db_session.commit()
    db_session.refresh(ess)
    return ess


@pytest.fixture(scope="class")
def test_encorr(db_session, test_level: Level):
    """
    Fixture to create a test EnCorr record.
    """
    encorr = EnCorr(
        level_id=test_level.id,
        supported_elements=["H", "C", "N", "O", "S"],
        energy_unit="Hartree",
        aec={
            "H": -0.499459,
            "C": -37.786694,
            "N": -54.524279,
            "O": -74.992097,
            "S": -397.648733,
        },
        bac={
            "C-H": -0.46,
            "C-C": -0.68,
            "C=C": -1.9,
            "C#C": -3.13,
            "O-H": -0.51,
            "C-O": -0.23,
            "C=O": -0.69,
            "O-O": -0.02,
            "C-N": -0.67,
            "C=N": -1.46,
            "C#N": -2.79,
            "N-O": 0.74,
            "N_O": -0.23,
            "N=O": -0.51,
            "N-H": -0.69,
            "N-N": -0.47,
            "N=N": -1.54,
            "N#N": -2.05,
            "S-H": 0.87,
            "C-S": 0.42,
            "C=S": 0.51,
            "S-S": 0.86,
            "O-S": 0.23,
            "O=S": -0.53,
        },
        reviewer_flags={},
    )
    db_session.add(encorr)
    db_session.commit()
    db_session.refresh(encorr)
    return encorr


@pytest.fixture(scope="class")
def test_freq(db_session, test_level):
    """
    Create a temporary Freq entry.
    """
    freq = FreqScale(
        factor=1.0, level_id=test_level.id, source="Test source", reviewer_flags={}
    )
    db_session.add(freq)
    db_session.commit()
    db_session.refresh(freq)
    return freq


=======
>>>>>>> 3f5fa042
@pytest.fixture(scope="class")
def client(db_session):
    """Provide a TestClient with overridden dependencies."""

    def override_get_db():
        try:
            yield db_session
        finally:
            pass

    app.dependency_overrides[get_db] = override_get_db
    # Set an environment variable to indicate testing
    os.environ["TESTING"] = "True"
    with TestClient(app) as c:
        yield c
    app.dependency_overrides.pop(get_db, None)
    del os.environ["TESTING"]<|MERGE_RESOLUTION|>--- conflicted
+++ resolved
@@ -104,96 +104,6 @@
         transaction.rollback()
     connection.close()
 
-<<<<<<< HEAD
-
-@pytest.fixture(scope="class")
-def test_level(db_session):
-    """Create a temporary Level entry."""
-    level = Level(method="B3LYP", basis="6-31G(d,p)", dispersion="gd3bj")
-    db_session.add(level)
-    db_session.commit()
-    db_session.refresh(level)
-    return level
-
-
-@pytest.fixture(scope="class")
-def test_ess(db_session):
-    """Create a temporary ESS entry."""
-    ess = ESS(
-        name="TestESS", version="1.0", revision="A", url="http://testess.example.com"
-    )
-    db_session.add(ess)
-    db_session.commit()
-    db_session.refresh(ess)
-    return ess
-
-
-@pytest.fixture(scope="class")
-def test_encorr(db_session, test_level: Level):
-    """
-    Fixture to create a test EnCorr record.
-    """
-    encorr = EnCorr(
-        level_id=test_level.id,
-        supported_elements=["H", "C", "N", "O", "S"],
-        energy_unit="Hartree",
-        aec={
-            "H": -0.499459,
-            "C": -37.786694,
-            "N": -54.524279,
-            "O": -74.992097,
-            "S": -397.648733,
-        },
-        bac={
-            "C-H": -0.46,
-            "C-C": -0.68,
-            "C=C": -1.9,
-            "C#C": -3.13,
-            "O-H": -0.51,
-            "C-O": -0.23,
-            "C=O": -0.69,
-            "O-O": -0.02,
-            "C-N": -0.67,
-            "C=N": -1.46,
-            "C#N": -2.79,
-            "N-O": 0.74,
-            "N_O": -0.23,
-            "N=O": -0.51,
-            "N-H": -0.69,
-            "N-N": -0.47,
-            "N=N": -1.54,
-            "N#N": -2.05,
-            "S-H": 0.87,
-            "C-S": 0.42,
-            "C=S": 0.51,
-            "S-S": 0.86,
-            "O-S": 0.23,
-            "O=S": -0.53,
-        },
-        reviewer_flags={},
-    )
-    db_session.add(encorr)
-    db_session.commit()
-    db_session.refresh(encorr)
-    return encorr
-
-
-@pytest.fixture(scope="class")
-def test_freq(db_session, test_level):
-    """
-    Create a temporary Freq entry.
-    """
-    freq = FreqScale(
-        factor=1.0, level_id=test_level.id, source="Test source", reviewer_flags={}
-    )
-    db_session.add(freq)
-    db_session.commit()
-    db_session.refresh(freq)
-    return freq
-
-
-=======
->>>>>>> 3f5fa042
 @pytest.fixture(scope="class")
 def client(db_session):
     """Provide a TestClient with overridden dependencies."""
