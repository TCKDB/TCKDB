--- conflicted
+++ resolved
@@ -50,8 +50,6 @@
         # Add other required fields if any
     )
 
-<<<<<<< HEAD
-=======
 
 @pytest.fixture
 def isodesmic_high_level():
@@ -60,30 +58,13 @@
         basis="cc-pVTZ",
         # Add other required fields if any
     )
->>>>>>> 35927166
-
-@pytest.fixture
-def isodesmic_high_level():
-    return LevelCreate(
-        method="M062X",
-        basis="cc-pVTZ",
-        # Add other required fields if any
-    )
-
-<<<<<<< HEAD
+
 
 def test_encorr_schema(
     supported_elements, valid_aec, valid_bac, primary_level, isodesmic_high_level
 ):
     """Test creating an EnCorr object"""
 
-=======
-def test_encorr_schema(
-    supported_elements, valid_aec, valid_bac, primary_level, isodesmic_high_level
-):
-    """Test creating an EnCorr object"""
-
->>>>>>> 35927166
     # Test case 1: Valid aec and bac
     encorr_1 = EnCorrCreate(
         supported_elements=supported_elements,
@@ -253,14 +234,7 @@
             # bac=None,
             primary_level=primary_level,
         )
-<<<<<<< HEAD
-    assert (
-        "Either isodesmic reactions or aec and bac arguments must be specified."
-        in str(exc_info.value)
-    )
-=======
     assert "Either BAC or isodesmic reactions must be provided." in str(exc_info.value)
->>>>>>> 35927166
 
     # Test case 12: No aec nor isodesmic
     with pytest.raises(ValidationError) as exc_info:
@@ -271,14 +245,6 @@
             # aec=None,
             primary_level=primary_level,
         )
-<<<<<<< HEAD
-    assert (
-        "Either isodesmic reactions or aec and bac arguments must be specified"
-        in str(exc_info.value)
-    )
-
-    # Test case 13: Both isodesmic and aec
-=======
     assert "Either isodesmic reactions or BAC and AEC must be provided" in str(
         exc_info.value
     )
@@ -293,24 +259,12 @@
         )
     ]
 
->>>>>>> 35927166
-    with pytest.raises(ValidationError) as exc_info:
-        EnCorrCreate(
-            supported_elements=supported_elements,
-            energy_unit="hartree",
-            aec=valid_aec,
-<<<<<<< HEAD
-            isodesmic_reactions=[
-                {
-                    "reactants": ["[CH2]CCCC", "[CH]"],
-                    "products": ["[C]C", "[CH2]C(C)C"],
-                    "stoichiometry": [1, 1, 1, 1],
-                    "DHrxn298": 16.809,
-                }
-            ],
-=======
+    with pytest.raises(ValidationError) as exc_info:
+        EnCorrCreate(
+            supported_elements=supported_elements,
+            energy_unit="hartree",
+            aec=valid_aec,
             isodesmic_reactions=isodesmic_reactions,
->>>>>>> 35927166
             isodesmic_high_level=isodesmic_high_level,
             primary_level=primary_level,
         )
@@ -325,186 +279,108 @@
             supported_elements=supported_elements,
             energy_unit="hartree",
             bac=valid_bac,
-<<<<<<< HEAD
+            isodesmic_reactions=IsodesmicReactionEntry(
+                reactants=["[CH2]CCCC", "[CH]"],
+                products=["[C]C", "[CH2]C(C)C"],
+                stoichiometry=[1, 1, 1, 1],
+                DHrxn298=16.809,
+            ),
+            isodesmic_high_level=isodesmic_high_level,
+            primary_level=primary_level,
+        )
+    assert (
+        "When specifying isodesmic reactions, both aec and bac arguments must not be specified"
+        in str(exc_info.value)
+    )
+
+    # Test case 15: Both isodesmic and aec/bac
+    with pytest.raises(ValidationError) as exc_info:
+        EnCorrCreate(
+            supported_elements=supported_elements,
+            energy_unit="hartree",
+            aec=valid_aec,
+            bac=valid_bac,
+            isodesmic_reactions=IsodesmicReactionEntry(
+                reactants=["[CH2]CCCC", "[CH]"],
+                products=["[C]C", "[CH2]C(C)C"],
+                stoichiometry=[1, 1, 1, 1],
+                DHrxn298=16.809,
+            ),
+            isodesmic_high_level=isodesmic_high_level,
+            primary_level=primary_level,
+        )
+    assert (
+        "When specifying isodesmic reactions, both aec and bac arguments must not be specified"
+        in str(exc_info.value)
+    )
+
+    # Test case 16: isodesmic 'reactants' not a list
+    with pytest.raises(ValidationError) as exc_info:
+        EnCorrCreate(
+            supported_elements=supported_elements,
+            energy_unit="kcal/mol",
+            isodesmic_reactions=IsodesmicReactionEntry(
+                reactants="[CH2]CCCC+[CH]",
+                products=["[C]C", "[CH2]C(C)C"],
+                stoichiometry=[1, 1, 1, 1],
+                DHrxn298=16.809,
+            ),
+            isodesmic_high_level=isodesmic_high_level,
+            primary_level=primary_level,
+        )
+    assert (
+        "Input should be a valid list [type=list_type, input_value='[CH2]CCCC+[CH]', input_type=str]"
+        in str(exc_info.value)
+    )
+
+    # Test case 17: isodesmic 'products' not a list
+
+    with pytest.raises(ValidationError) as exc_info:
+        EnCorrCreate(
+            supported_elements=supported_elements,
+            energy_unit="kcal/mol",
+            isodesmic_reactions=IsodesmicReactionEntry(
+                reactants=["[CH2]CCCC", "[CH]"],
+                products="[C]C+[CH2]C(C)C",
+                stoichiometry=[1, 1, 1, 1],
+                DHrxn298=16.809,
+            ),
+            isodesmic_high_level=isodesmic_high_level,
+            primary_level=primary_level,
+        )
+    assert (
+        "Input should be a valid list [type=list_type, input_value='[C]C+[CH2]C(C)C', input_type=str]"
+        in str(exc_info.value)
+    )
+
+    # Test case 18: isodesmic 'products' has an invalid identifier
+    with pytest.raises(ValidationError) as exc_info:
+        EnCorrCreate(
+            supported_elements=supported_elements,
+            energy_unit="kcal/mol",
+            isodesmic_reactions=IsodesmicReactionEntry(
+                reactants=["[CH2]CCCC", "[CH]"],
+                products=["[C]C++++f151_invalid", "[CH2]C(C)C"],
+                stoichiometry=[1, 1, 1, 1],
+                DHrxn298=16.809,
+            ),
+            isodesmic_high_level=isodesmic_high_level,
+            primary_level=primary_level,
+        )
+    assert "Invalid species identifier" in str(exc_info.value)
+
+    # Test case 19: isodesmic 'stoichiometry' is not a list
+    with pytest.raises(TypeError) as exc_info:
+        EnCorrCreate(
+            supported_elements=supported_elements,
+            energy_unit="kcal/mol",
             isodesmic_reactions=[
-                {
-                    "reactants": ["[CH2]CCCC", "[CH]"],
-                    "products": ["[C]C", "[CH2]C(C)C"],
-                    "stoichiometry": [1, 1, 1, 1],
-                    "DHrxn298": 16.809,
-                }
-            ],
-=======
-            isodesmic_reactions=IsodesmicReactionEntry(
-                reactants=["[CH2]CCCC", "[CH]"],
-                products=["[C]C", "[CH2]C(C)C"],
-                stoichiometry=[1, 1, 1, 1],
-                DHrxn298=16.809,
-            ),
->>>>>>> 35927166
-            isodesmic_high_level=isodesmic_high_level,
-            primary_level=primary_level,
-        )
-    assert (
-        "When specifying isodesmic reactions, both aec and bac arguments must not be specified"
-        in str(exc_info.value)
-    )
-
-    # Test case 15: Both isodesmic and aec/bac
-    with pytest.raises(ValidationError) as exc_info:
-        EnCorrCreate(
-            supported_elements=supported_elements,
-            energy_unit="hartree",
-            aec=valid_aec,
-            bac=valid_bac,
-<<<<<<< HEAD
-            isodesmic_reactions=[
-                {
-                    "reactants": ["[CH2]CCCC", "[CH]"],
-                    "products": ["[C]C", "[CH2]C(C)C"],
-                    "stoichiometry": [1, 1, 1, 1],
-                    "DHrxn298": 16.809,
-                }
-            ],
-=======
-            isodesmic_reactions=IsodesmicReactionEntry(
-                reactants=["[CH2]CCCC", "[CH]"],
-                products=["[C]C", "[CH2]C(C)C"],
-                stoichiometry=[1, 1, 1, 1],
-                DHrxn298=16.809,
-            ),
->>>>>>> 35927166
-            isodesmic_high_level=isodesmic_high_level,
-            primary_level=primary_level,
-        )
-    assert (
-        "When specifying isodesmic reactions, both aec and bac arguments must not be specified"
-        in str(exc_info.value)
-    )
-
-    # Test case 16: isodesmic 'reactants' not a list
-    with pytest.raises(ValidationError) as exc_info:
-        EnCorrCreate(
-            supported_elements=supported_elements,
-            energy_unit="kcal/mol",
-<<<<<<< HEAD
-            isodesmic_reactions=[
-                {
-                    "reactants": "[CH2]CCCC+[CH]",
-                    "products": ["[C]C", "[CH2]C(C)C"],
-                    "stoichiometry": [1, 1, 1, 1],
-                    "DHrxn298": 16.809,
-                }
-            ],
-            isodesmic_high_level=isodesmic_high_level,
-            primary_level=primary_level,
-        )
-    assert "value is not a valid list" in str(exc_info.value)
-
-    # Test case 17: isodesmic 'products' not a list
-=======
-            isodesmic_reactions=IsodesmicReactionEntry(
-                reactants="[CH2]CCCC+[CH]",
-                products=["[C]C", "[CH2]C(C)C"],
-                stoichiometry=[1, 1, 1, 1],
-                DHrxn298=16.809,
-            ),
-            isodesmic_high_level=isodesmic_high_level,
-            primary_level=primary_level,
-        )
-    assert (
-        "Input should be a valid list [type=list_type, input_value='[CH2]CCCC+[CH]', input_type=str]"
-        in str(exc_info.value)
-    )
-
-    # Test case 17: isodesmic 'products' not a list
-
->>>>>>> 35927166
-    with pytest.raises(ValidationError) as exc_info:
-        EnCorrCreate(
-            supported_elements=supported_elements,
-            energy_unit="kcal/mol",
-<<<<<<< HEAD
-            isodesmic_reactions=[
-                {
-                    "reactants": ["[CH2]CCCC", "[CH]"],
-                    "products": "[C]C+[CH2]C(C)C",
-                    "stoichiometry": [1, 1, 1, 1],
-                    "DHrxn298": 16.809,
-                }
-            ],
-            isodesmic_high_level=isodesmic_high_level,
-            primary_level=primary_level,
-        )
-    assert "value is not a valid list" in str(exc_info.value)
-=======
-            isodesmic_reactions=IsodesmicReactionEntry(
-                reactants=["[CH2]CCCC", "[CH]"],
-                products="[C]C+[CH2]C(C)C",
-                stoichiometry=[1, 1, 1, 1],
-                DHrxn298=16.809,
-            ),
-            isodesmic_high_level=isodesmic_high_level,
-            primary_level=primary_level,
-        )
-    assert (
-        "Input should be a valid list [type=list_type, input_value='[C]C+[CH2]C(C)C', input_type=str]"
-        in str(exc_info.value)
-    )
->>>>>>> 35927166
-
-    # Test case 18: isodesmic 'products' has an invalid identifier
-    with pytest.raises(ValidationError) as exc_info:
-        EnCorrCreate(
-            supported_elements=supported_elements,
-            energy_unit="kcal/mol",
-<<<<<<< HEAD
-            isodesmic_reactions=[
-                {
-                    "reactants": ["[CH2]CCCC", "[CH]"],
-                    "products": ["[C]C++++f151_invalid", "[CH2]C(C)C"],
-                    "stoichiometry": [1, 1, 1, 1],
-                    "DHrxn298": 16.809,
-                }
-            ],
-=======
-            isodesmic_reactions=IsodesmicReactionEntry(
-                reactants=["[CH2]CCCC", "[CH]"],
-                products=["[C]C++++f151_invalid", "[CH2]C(C)C"],
-                stoichiometry=[1, 1, 1, 1],
-                DHrxn298=16.809,
-            ),
->>>>>>> 35927166
-            isodesmic_high_level=isodesmic_high_level,
-            primary_level=primary_level,
-        )
-    assert "Invalid species identifier" in str(exc_info.value)
-
-    # Test case 19: isodesmic 'stoichiometry' is not a list
-<<<<<<< HEAD
-    with pytest.raises(ValidationError) as exc_info:
-=======
-    with pytest.raises(TypeError) as exc_info:
->>>>>>> 35927166
-        EnCorrCreate(
-            supported_elements=supported_elements,
-            energy_unit="kcal/mol",
-            isodesmic_reactions=[
-<<<<<<< HEAD
-                {
-                    "reactants": ["[CH2]CCCC", "[CH]"],
-                    "products": ["[C]C", "[CH2]C(C)C"],
-                    "stoichiometry": "*1 *1 *1 *1",
-                    "DHrxn298": 16.809,
-                }
-=======
                 IsodesmicReactionEntry(
                     reactants=["[CH2]CCCC", "[CH]"],
                     products=["[C]C", "[CH2]C(C)C"],
                     stoichiometry="*1 *1 *1 *1",
                     DHrxn298=16.809,
                 )
->>>>>>> 35927166
             ],
             isodesmic_high_level=isodesmic_high_level,
             primary_level=primary_level,
@@ -517,30 +393,17 @@
             supported_elements=supported_elements,
             energy_unit="kcal/mol",
             isodesmic_reactions=[
-<<<<<<< HEAD
-                {
-                    "reactants": ["[CH2]CCCC", "[CH]"],
-                    "products": ["[C]C", "[CH2]C(C)C"],
-                    "stoichiometry": ["one", 1, 1, 1],
-                    "DHrxn298": 16.809,
-                }
-=======
                 IsodesmicReactionEntry(
                     reactants=["[CH2]CCCC", "[CH]"],
                     products=["[C]C", "[CH2]C(C)C"],
                     stoichiometry=["one", 1, 1, 1],
                     DHrxn298=16.809,
                 )
->>>>>>> 35927166
             ],
             isodesmic_high_level=isodesmic_high_level,
             primary_level=primary_level,
         )
-<<<<<<< HEAD
-    assert "value is not a valid integer" in str(exc_info.value)
-=======
     assert "Input should be a valid integer, unable to parse" in str(exc_info.value)
->>>>>>> 35927166
 
     # Test case 21: isodesmic 'DHrxn298' is not a float
     with pytest.raises(ValidationError) as exc_info:
@@ -548,30 +411,17 @@
             supported_elements=supported_elements,
             energy_unit="kcal/mol",
             isodesmic_reactions=[
-<<<<<<< HEAD
-                {
-                    "reactants": ["[CH2]CCCC", "[CH]"],
-                    "products": ["[C]C", "[CH2]C(C)C"],
-                    "stoichiometry": [1, 1, 1, 1],
-                    "DHrxn298": (16.809, "kJ/mol"),
-                }
-=======
                 IsodesmicReactionEntry(
                     reactants=["[CH2]CCCC", "[CH]"],
                     products=["[C]C", "[CH2]C(C)C"],
                     stoichiometry=[1, 1, 1, 1],
                     DHrxn298=(16.809, "kJ/mol"),
                 )
->>>>>>> 35927166
             ],
             isodesmic_high_level=isodesmic_high_level,
             primary_level=primary_level,
         )
-<<<<<<< HEAD
-    assert "value is not a valid float" in str(exc_info.value)
-=======
     assert " Input should be a valid number [type=float_type, input_value=(16.809, 'kJ/mol'), input_type=tuple]" in str(exc_info.value)
->>>>>>> 35927166
 
     # Test case 22: isodesmic reaction has a wrong key
     with pytest.raises(ValidationError) as exc_info:
@@ -588,11 +438,7 @@
             primary_level=primary_level,
         )
     assert (
-<<<<<<< HEAD
-        'An isodesmic reaction entry must include all four "reactants", "products", "stoichiometry", and "DHrxn298" keys.'
-=======
         'enthalpy_change_of_reaction\n  Extra inputs are not permitted [type=extra_forbidden, input_value=16.809, input_type=float]'
->>>>>>> 35927166
         in str(exc_info.value)
     )
 
@@ -610,13 +456,8 @@
             primary_level=primary_level,
         )
     assert (
-<<<<<<< HEAD
-        'An isodesmic reaction entry must include all four "reactants", "products", "stoichiometry", and "DHrxn298" keys.'
-        in str(exc_info.value.errors()[1]["msg"])
-=======
         "products\n  Field required [type=missing, input_value={'reactants': ['[CH2]CCCC... 1], 'DHrxn298': 16.809}, input_type=dict]"
         in str(exc_info.value)
->>>>>>> 35927166
     )
 
     # Test case 24: isodesmic reaction is missing a key ('reactants')
@@ -633,11 +474,7 @@
             primary_level=primary_level,
         )
     assert (
-<<<<<<< HEAD
-        'An isodesmic reaction entry must include all four "reactants", "products", "stoichiometry", and "DHrxn298" keys.'
-=======
         "reactants\n  Field required [type=missing, input_value={'products': ['[C]C', '[C... 1], 'DHrxn298': 16.809}, input_type=dict]"
->>>>>>> 35927166
         in str(exc_info.value)
     )
 
@@ -656,41 +493,23 @@
             isodesmic_high_level=isodesmic_high_level,
             primary_level=primary_level,
         )
-<<<<<<< HEAD
-    assert "extra fields not permitted" in str(exc_info.value)
-=======
     assert "index\n  Extra inputs are not permitted [type=extra_forbidden, input_value=152, input_type=int]" in str(exc_info.value)
->>>>>>> 35927166
 
     # Test case 26: isodesmic reaction with no isodesmic_high_level_id
     with pytest.raises(ValidationError) as exc_info:
         EnCorrCreate(
             supported_elements=supported_elements,
             energy_unit="kcal/mol",
-<<<<<<< HEAD
-            isodesmic_reactions=[
-                {
-                    "reactants": ["[CH2]CCCC", "[CH]"],
-                    "products": ["[C]C", "[CH2]C(C)C"],
-                    "stoichiometry": [1, 1, 1, 1],
-                    "DHrxn298": 16.809,
-                }
-=======
             isodesmic_reactions=[IsodesmicReactionEntry(
                 reactants=["[CH2]CCCC", "[CH]"],
                 products=["[C]C", "[CH2]C(C)C"],
                 stoichiometry=[1, 1, 1, 1],
                 DHrxn298=16.809,)
->>>>>>> 35927166
             ],
             # isodesmic_high_level is missing
             primary_level=primary_level,
         )
     assert (
-<<<<<<< HEAD
-        "The isodesmic_high_level must be provided when isodesmic_reactions are specified"
-=======
         "Value error, The 'isodesmic_high_level' must be provided when 'isodesmic_reactions' are specified"
->>>>>>> 35927166
         in str(exc_info.value)
     )