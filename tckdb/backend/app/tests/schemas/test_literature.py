--- conflicted
+++ resolved
@@ -63,48 +63,28 @@
         {
             "input": {
                 "type": "book",
-<<<<<<< HEAD
-                "authors": [create_author("M.I.", "It"), create_author("D.C.", "Wash")],
-                "title": "Principles of Kinetic Modeling",
-                "year": 1982,
-=======
                 "authors": [create_author("Takao", "Tsuneda")],
                 "title": "Density Functional Theory in Quantum Chemistry",
                 "year": 2014,
->>>>>>> 35927166
                 "publisher": "Wee-Ly",
                 "editors": "E.D. Torr",
                 "edition": "2nd Edn.",
                 "chapter_title": "These are Updated Rates",
                 "publication_place": "New York NY",
-<<<<<<< HEAD
-                "isbn": "978-3-16-148410-0",
-=======
                 "isbn": "9784431548256",
->>>>>>> 35927166
                 "url": "http://u.rl.com/book/abstract",
             },
             "expected": {
                 "type": "book",
-<<<<<<< HEAD
-                "authors": [create_author("M.I.", "It"), create_author("D.C.", "Wash")],
-                "title": "Principles of Kinetic Modeling",
-                "year": 1982,
-=======
                 "authors": [create_author("Takao", "Tsuneda")],
                 "title": "Density Functional Theory in Quantum Chemistry",
                 "year": 2014,
->>>>>>> 35927166
                 "publisher": "Wee-Ly",
                 "editors": "E.D. Torr",
                 "edition": "2nd Edn.",
                 "chapter_title": "These are Updated Rates",
                 "publication_place": "New York NY",
-<<<<<<< HEAD
-                "isbn": "978-3-16-148410-0",
-=======
                 "isbn": "9784431548256",
->>>>>>> 35927166
                 "url": "http://u.rl.com/book/abstract",
             },
         },
@@ -150,11 +130,7 @@
                 "advisor": "P.R. Fessor",
             },
             "field": "type",
-<<<<<<< HEAD
-            "message": "value is not a valid enumeration member; permitted: 'article', 'book', 'thesis'",
-=======
             "message": "Input should be 'article', 'book' or 'thesis'",
->>>>>>> 35927166
         },
         {
             "input": {
@@ -166,12 +142,8 @@
                 # Missing 'authors'
             },
             "field": "authors",
-<<<<<<< HEAD
-            "message": "Authors are required",
-=======
             #"message": "Value error, Authors are required",
             "message": "Field required",
->>>>>>> 35927166
         },
         {
             "input": {
@@ -194,11 +166,7 @@
                 "url": "http://url.com",
             },
             "field": "year",
-<<<<<<< HEAD
-            "message": "ensure this value is less than or equal to 9999",
-=======
             "message": "Input should be less than or equal to 9999",
->>>>>>> 35927166
         },
         {
             "input": {
@@ -224,13 +192,8 @@
                 "doi": "10.67/doi",
                 "url": "http://url.com",  # Missing 'journal'
             },
-<<<<<<< HEAD
-            "field": "__root__",
-            "message": "journal is required for an article",
-=======
             "field": "journal",
             "message": "Value error, Journal is required for an article",
->>>>>>> 35927166
         },
         # Add more invalid cases as needed...
     ],
@@ -244,11 +207,7 @@
         invalid_case["message"] in error["msg"]
     ), f"Expected error message '{invalid_case['message']}' not found."
     # Optionally, check the field location
-<<<<<<< HEAD
-    if "field" in invalid_case and invalid_case["field"] != "authors or author_ids":
-=======
     if "field" in invalid_case and (invalid_case["field"] != "authors or author_ids" and invalid_case["field"] != "journal"):
->>>>>>> 35927166
         assert (
             invalid_case["field"] in error["loc"]
         ), f"Expected error location '{invalid_case['field']}' not found."