--- conflicted
+++ resolved
@@ -24,19 +24,11 @@
     assert bot1.git_branch == "master"
 
     with pytest.raises(ValidationError):
-<<<<<<< HEAD
-        # wrong url (no .)
-        BotBase(
-            name="ARC",
-            version="1.1.0",
-            url="https://github-com/ReactionMechanismGenerator/ARC",
-=======
         # wrong url (not allowed >)
         BotBase(
             name="ARC",
             version="1.1.0",
             url="https://github>.com/ReactionMechanismGenerator/ARC",
->>>>>>> 35927166
         )
     with pytest.raises(ValidationError):
         # wrong url (space)
